--- conflicted
+++ resolved
@@ -78,9 +78,6 @@
         Argparse instance containing the command-line parameters
 
     """
-    print(f'\n        Welcome to rgblues version {version}')
-    print(f'        ==============================\n')
-
     print(f'\n        Welcome to rgblues version {version}')
     print(f'        ==============================\n')
 
@@ -206,9 +203,8 @@
             version,
             args.verbose
         )
-
-<<<<<<< HEAD
-=======
+    print('End of program')
+
 
 def main():
     """Main function to parse input arguments"""
@@ -239,7 +235,6 @@
 
     exec_rgblues(args)
 
->>>>>>> 32a2a380
 
 if __name__ == "__main__":
 
